package irc

import "strings"

// this file contains the various commands you can
// send to the server using an Conn connection

<<<<<<< HEAD

=======
>>>>>>> 00d25810
// This could be a lot less ugly with the ability to manipulate
// the symbol table and add methods/functions on the fly
// [ CMD, FMT, FMTARGS ] etc.

// Raw() sends a raw line to the server, should really only be used for 
// debugging purposes but may well come in handy.
func (conn *Conn) Raw(rawline string) { conn.out <- rawline }

// Pass() sends a PASS command to the server
func (conn *Conn) Pass(password string) { conn.out <- "PASS "+password }

// Nick() sends a NICK command to the server
func (conn *Conn) Nick(nick string) { conn.out <- "NICK "+nick }

// User() sends a USER command to the server
func (conn *Conn) User(ident, name string) {
	conn.out <- "USER "+ident+" 12 * :"+name
}

// Join() sends a JOIN command to the server
func (conn *Conn) Join(channel string) { conn.out <- "JOIN "+channel }

// Part() sends a PART command to the server with an optional part message
<<<<<<< HEAD
func (conn *Conn) Part(channel string, message string) {
	msg := message
=======
func (conn *Conn) Part(channel string, message ...string) {
	msg := strings.Join(message, " ")
>>>>>>> 00d25810
	if msg != "" {
		msg = " :" + msg
	}
	conn.out <- "PART "+channel+msg
}

// Kick() sends a KICK command to remove a nick from a channel
<<<<<<< HEAD
func (conn *Conn) Kick(channel, nick string, message string) {
	msg := message
=======
func (conn *Conn) Kick(channel, nick string, message ...string) {
	msg := strings.Join(message, " ")
>>>>>>> 00d25810
	if msg != "" {
		msg = " :" + msg
	}
	conn.out <- "KICK "+channel+" "+nick+msg
}

// Quit() sends a QUIT command to the server with an optional quit message
<<<<<<< HEAD
func (conn *Conn) Quit(message string) {
	msg := message
=======
func (conn *Conn) Quit(message ...string) {
	msg := strings.Join(message, " ")
>>>>>>> 00d25810
	if msg == "" {
		msg = "GoBye!"
	}
	conn.out <- "QUIT :"+msg
}

// Whois() sends a WHOIS command to the server
func (conn *Conn) Whois(nick string) { conn.out <- "WHOIS "+nick }

//Who() sends a WHO command to the server
func (conn *Conn) Who(nick string) { conn.out <- "WHO "+nick }

// Privmsg() sends a PRIVMSG to the target t
func (conn *Conn) Privmsg(t, msg string) { conn.out <- "PRIVMSG "+t+" :"+msg }

// Notice() sends a NOTICE to the target t
func (conn *Conn) Notice(t, msg string) { conn.out <- "NOTICE "+t+" :"+msg }

// Ctcp() sends a (generic) CTCP message to the target t
// with an optional argument
<<<<<<< HEAD
func (conn *Conn) Ctcp(t, ctcp,arg string) {
	msg := arg
=======
func (conn *Conn) Ctcp(t, ctcp string, arg ...string) {
	msg := strings.Join(arg, " ")
>>>>>>> 00d25810
	if msg != "" {
		msg = " " + msg
	}
	conn.Privmsg(t, "\001"+ctcp+msg+"\001")
}

// CtcpReply() sends a generic CTCP reply to the target t
// with an optional argument
<<<<<<< HEAD
func (conn *Conn) CtcpReply(t, ctcp string, arg string) {
	msg := arg
=======
func (conn *Conn) CtcpReply(t, ctcp string, arg ...string) {
	msg := strings.Join(arg, " ")
>>>>>>> 00d25810
	if msg != "" {
		msg = " " + msg
	}
	conn.Notice(t, "\001"+ctcp+msg+"\001")
}

// Version() sends a CTCP "VERSION" to the target t
func (conn *Conn) Version(t string) { conn.Ctcp(t, "VERSION","") }

// Action() sends a CTCP "ACTION" to the target t
func (conn *Conn) Action(t, msg string) { conn.Ctcp(t, "ACTION", msg) }

// Topic() sends a TOPIC command to the channel
//   Topic(channel) retrieves the current channel topic (see "332" handler)
//   Topic(channel, topic) sets the topic for the channel
<<<<<<< HEAD
func (conn *Conn) Topic(channel string, topic string) {
	t := topic
=======
func (conn *Conn) Topic(channel string, topic ...string) {
	t := strings.Join(topic, " ")
>>>>>>> 00d25810
	if t != "" {
		t = " :" + t
	}
	conn.out <- "TOPIC "+channel+t
}

// Mode() sends a MODE command to the server. This one can get complicated if
// we try to be too clever, so it's deliberately simple:
//   Mode(t) retrieves the user or channel modes for target t
//   Mode(t, "modestring") sets user or channel modes for target t, where...
//     modestring == e.g. "+o <nick>" or "+ntk <key>" or "-is"
// This means you'll need to do your own mode work. It may be linked in with
// the state tracking and ChanMode/NickMode/ChanPrivs objects later...
<<<<<<< HEAD
func (conn *Conn) Mode(t string, modestring string) {
	mode := modestring
=======
func (conn *Conn) Mode(t string, modestring ...string) {
	mode := strings.Join(modestring, " ")
>>>>>>> 00d25810
	if mode != "" {
		mode = " " + mode
	}
	conn.out <- "MODE "+t+mode
}

// Away() sends an AWAY command to the server
//   Away() resets away status
//   Away(message) sets away with the given message
<<<<<<< HEAD
func (conn *Conn) Away(message string) {
	msg := message
=======
func (conn *Conn) Away(message ...string) {
	msg := strings.Join(message, " ")
>>>>>>> 00d25810
	if msg != "" {
		msg = " :" + msg
	}
	conn.out <- "AWAY"+msg
}

// Invite() sends an INVITE command to the server
func (conn *Conn) Invite(nick, channel string) {
	conn.out <- "INVITE "+nick+" "+channel
}

// Oper() sends an OPER command to the server
func (conn *Conn) Oper(user, pass string) {
	conn.out <- "OPER "+user+" "+pass
<<<<<<< HEAD
}
=======
}
>>>>>>> 00d25810
<|MERGE_RESOLUTION|>--- conflicted
+++ resolved
@@ -5,10 +5,6 @@
 // this file contains the various commands you can
 // send to the server using an Conn connection
 
-<<<<<<< HEAD
-
-=======
->>>>>>> 00d25810
 // This could be a lot less ugly with the ability to manipulate
 // the symbol table and add methods/functions on the fly
 // [ CMD, FMT, FMTARGS ] etc.
@@ -32,13 +28,8 @@
 func (conn *Conn) Join(channel string) { conn.out <- "JOIN "+channel }
 
 // Part() sends a PART command to the server with an optional part message
-<<<<<<< HEAD
-func (conn *Conn) Part(channel string, message string) {
-	msg := message
-=======
 func (conn *Conn) Part(channel string, message ...string) {
 	msg := strings.Join(message, " ")
->>>>>>> 00d25810
 	if msg != "" {
 		msg = " :" + msg
 	}
@@ -46,13 +37,8 @@
 }
 
 // Kick() sends a KICK command to remove a nick from a channel
-<<<<<<< HEAD
-func (conn *Conn) Kick(channel, nick string, message string) {
-	msg := message
-=======
 func (conn *Conn) Kick(channel, nick string, message ...string) {
 	msg := strings.Join(message, " ")
->>>>>>> 00d25810
 	if msg != "" {
 		msg = " :" + msg
 	}
@@ -60,13 +46,8 @@
 }
 
 // Quit() sends a QUIT command to the server with an optional quit message
-<<<<<<< HEAD
-func (conn *Conn) Quit(message string) {
-	msg := message
-=======
 func (conn *Conn) Quit(message ...string) {
 	msg := strings.Join(message, " ")
->>>>>>> 00d25810
 	if msg == "" {
 		msg = "GoBye!"
 	}
@@ -87,13 +68,8 @@
 
 // Ctcp() sends a (generic) CTCP message to the target t
 // with an optional argument
-<<<<<<< HEAD
-func (conn *Conn) Ctcp(t, ctcp,arg string) {
-	msg := arg
-=======
 func (conn *Conn) Ctcp(t, ctcp string, arg ...string) {
 	msg := strings.Join(arg, " ")
->>>>>>> 00d25810
 	if msg != "" {
 		msg = " " + msg
 	}
@@ -102,13 +78,8 @@
 
 // CtcpReply() sends a generic CTCP reply to the target t
 // with an optional argument
-<<<<<<< HEAD
-func (conn *Conn) CtcpReply(t, ctcp string, arg string) {
-	msg := arg
-=======
 func (conn *Conn) CtcpReply(t, ctcp string, arg ...string) {
 	msg := strings.Join(arg, " ")
->>>>>>> 00d25810
 	if msg != "" {
 		msg = " " + msg
 	}
@@ -116,7 +87,7 @@
 }
 
 // Version() sends a CTCP "VERSION" to the target t
-func (conn *Conn) Version(t string) { conn.Ctcp(t, "VERSION","") }
+func (conn *Conn) Version(t string) { conn.Ctcp(t, "VERSION") }
 
 // Action() sends a CTCP "ACTION" to the target t
 func (conn *Conn) Action(t, msg string) { conn.Ctcp(t, "ACTION", msg) }
@@ -124,13 +95,8 @@
 // Topic() sends a TOPIC command to the channel
 //   Topic(channel) retrieves the current channel topic (see "332" handler)
 //   Topic(channel, topic) sets the topic for the channel
-<<<<<<< HEAD
-func (conn *Conn) Topic(channel string, topic string) {
-	t := topic
-=======
 func (conn *Conn) Topic(channel string, topic ...string) {
 	t := strings.Join(topic, " ")
->>>>>>> 00d25810
 	if t != "" {
 		t = " :" + t
 	}
@@ -144,13 +110,8 @@
 //     modestring == e.g. "+o <nick>" or "+ntk <key>" or "-is"
 // This means you'll need to do your own mode work. It may be linked in with
 // the state tracking and ChanMode/NickMode/ChanPrivs objects later...
-<<<<<<< HEAD
-func (conn *Conn) Mode(t string, modestring string) {
-	mode := modestring
-=======
 func (conn *Conn) Mode(t string, modestring ...string) {
 	mode := strings.Join(modestring, " ")
->>>>>>> 00d25810
 	if mode != "" {
 		mode = " " + mode
 	}
@@ -160,13 +121,8 @@
 // Away() sends an AWAY command to the server
 //   Away() resets away status
 //   Away(message) sets away with the given message
-<<<<<<< HEAD
-func (conn *Conn) Away(message string) {
-	msg := message
-=======
 func (conn *Conn) Away(message ...string) {
 	msg := strings.Join(message, " ")
->>>>>>> 00d25810
 	if msg != "" {
 		msg = " :" + msg
 	}
@@ -181,8 +137,4 @@
 // Oper() sends an OPER command to the server
 func (conn *Conn) Oper(user, pass string) {
 	conn.out <- "OPER "+user+" "+pass
-<<<<<<< HEAD
-}
-=======
-}
->>>>>>> 00d25810
+}