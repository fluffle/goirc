--- conflicted
+++ resolved
@@ -3,18 +3,12 @@
 import (
 	"bufio"
 	"crypto/tls"
-<<<<<<< HEAD
 	"errors"
 	"fmt"
-	"github.com/fluffle/goirc/event"
-	"github.com/fluffle/goirc/logging"
-=======
 	"github.com/fluffle/goevent/event"
 	"github.com/fluffle/golog/logging"
->>>>>>> 907560b5
 	"github.com/fluffle/goirc/state"
 	"net"
-
 	"strings"
 	"time"
 )
