package client

import (
	"bufio"
	"crypto/tls"
	"errors"
	"fmt"
	"github.com/fluffle/goevent/event"
	"github.com/fluffle/goirc/state"
	"github.com/fluffle/golog/logging"
	"net"
	"strings"
	"time"
)

// An IRC connection is represented by this struct.
type Conn struct {
	// Connection Hostname and Nickname
	Host    string
	Me      *state.Nick
	Network string

	// Event handler registry and dispatcher
	ER event.EventRegistry
	ED event.EventDispatcher

	// State tracker for nicks and channels
	ST state.StateTracker
	st bool

	// Logger for debugging/warning/etc output
	l logging.Logger

	// Use the State field to store external state that handlers might need.
	// Remember ... you might need locking for this ;-)
	State interface{}

	// I/O stuff to server
	sock      net.Conn
	io        *bufio.ReadWriter
	in        chan *Line
	out       chan string
	Connected bool

	// Control channels to goroutines
	cSend, cLoop, cPing chan bool

	// Misc knobs to tweak client behaviour:
	// Are we connecting via SSL? Do we care about certificate validity?
	SSL       bool
	SSLConfig *tls.Config

<<<<<<< HEAD
	// Client->server ping frequency, in seconds. Defaults to 3m.
	PingFreq int64

	// Socket timeout, in seconds. Default to 5m.
	Timeout  int64

=======
>>>>>>> e3ba7b6b
	// Set this to true to disable flood protection and false to re-enable
	Flood bool

	// Internal counters for flood protection
	badness time.Duration
	lastsent time.Time
}

// Creates a new IRC connection object, but doesn't connect to anything so
// that you can add event handlers to it. See AddHandler() for details.
func SimpleClient(nick string, args ...string) *Conn {
	r := event.NewRegistry()
	l := logging.NewFromFlags()
	ident := "goirc"
	name := "Powered by GoIRC"

	if len(args) > 0 && args[0] != "" {
		ident = args[0]
	}
	if len(args) > 1 && args[1] != "" {
		name = args[1]
	}
	return Client(nick, ident, name, r, l)
}

func Client(nick, ident, name string,
	r event.EventRegistry, l logging.Logger) *Conn {
	if r == nil || l == nil {
		return nil
	}
	conn := &Conn{
<<<<<<< HEAD
		ER:         r,
		ED:         r,
		l:          l,
		st:         false,
		in:         make(chan *Line, 32),
		out:        make(chan string, 32),
		cSend:      make(chan bool),
		cLoop:      make(chan bool),
		cPing:      make(chan bool),
		SSL:        false,
		SSLConfig:  nil,
		PingFreq:	180,
		Timeout:    300,
		Flood:      false,
		badness:    0,
		lastsent:   0,
=======
		ER:        r,
		ED:        r,
		l:         l,
		st:        false,
		in:        make(chan *Line, 32),
		out:       make(chan string, 32),
		cSend:     make(chan bool),
		cLoop:     make(chan bool),
		SSL:       false,
		SSLConfig: nil,
		Flood:     false,
		badness:   0,
		lastsent:  time.Now(),
>>>>>>> e3ba7b6b
	}
	conn.addIntHandlers()
	conn.Me = state.NewNick(nick, l)
	conn.Me.Ident = ident
	conn.Me.Name = name

	conn.initialise()
	return conn
}

func (conn *Conn) EnableStateTracking() {
	if !conn.st {
		n := conn.Me
		conn.ST = state.NewTracker(n.Nick, conn.l)
		conn.Me = conn.ST.Me()
		conn.Me.Ident = n.Ident
		conn.Me.Name = n.Name
		conn.addSTHandlers()
		conn.st = true
	}
}

func (conn *Conn) DisableStateTracking() {
	if conn.st {
		conn.st = false
		conn.delSTHandlers()
		conn.ST.Wipe()
		conn.ST = nil
	}
}

// Per-connection state initialisation.
func (conn *Conn) initialise() {
	conn.io = nil
	conn.sock = nil
	if conn.st {
		conn.ST.Wipe()
	}
}

// Connect the IRC connection object to "host[:port]" which should be either
// a hostname or an IP address, with an optional port. To enable explicit SSL
// on the connection to the IRC server, set Conn.SSL to true before calling
// Connect(). The port will default to 6697 if ssl is enabled, and 6667
// otherwise. You can also provide an optional connect password.
func (conn *Conn) Connect(host string, pass ...string) error {
	if conn.Connected {
		return errors.New(fmt.Sprintf(
			"irc.Connect(): already connected to %s, cannot connect to %s",
			conn.Host, host))
	}

	if conn.SSL {
		if !hasPort(host) {
			host += ":6697"
		}
		conn.l.Info("irc.Connect(): Connecting to %s with SSL.", host)
		if s, err := tls.Dial("tcp", host, conn.SSLConfig); err == nil {
			conn.sock = s
		} else {
			return err
		}
	} else {
		if !hasPort(host) {
			host += ":6667"
		}
		conn.l.Info("irc.Connect(): Connecting to %s without SSL.", host)
		if s, err := net.Dial("tcp", host); err == nil {
			conn.sock = s
		} else {
			return err
		}
	}
	conn.Host = host
	conn.Connected = true
	conn.postConnect()

	if len(pass) > 0 {
		conn.Pass(pass[0])
	}
	conn.Nick(conn.Me.Nick)
	conn.User(conn.Me.Ident, conn.Me.Name)
	return nil
}

// Post-connection setup (for ease of testing)
func (conn *Conn) postConnect() {
	conn.io = bufio.NewReadWriter(
		bufio.NewReader(conn.sock),
		bufio.NewWriter(conn.sock))
	go conn.send()
	go conn.recv()
	if conn.PingFreq > 0 {
		go conn.ping()
	} else {
		// Otherwise the send in shutdown will hang :-/
		go func() { <-conn.cPing }()
	}
	go conn.runLoop()
}

// copied from http.client for great justice
func hasPort(s string) bool {
	return strings.LastIndex(s, ":") > strings.LastIndex(s, "]")
}

// goroutine to pass data from output channel to write()
func (conn *Conn) send() {
	for {
		select {
		case line := <-conn.out:
			conn.write(line)
		case <-conn.cSend:
			// strobe on control channel, bail out
			return
		}
	}
}

// receive one \r\n terminated line from peer, parse and dispatch it
func (conn *Conn) recv() {
	for {
		s, err := conn.io.ReadString('\n')
		if err != nil {
			conn.l.Error("irc.recv(): %s", err.Error())
			conn.shutdown()
			return
		}
		s = strings.Trim(s, "\r\n")
		conn.l.Debug("<- %s", s)

		if line := parseLine(s); line != nil {
			line.Time = time.Now()
			conn.in <- line
		} else {
			conn.l.Warn("irc.recv(): problems parsing line:\n  %s", s)
		}
	}
}

// Repeatedly pings the server every PingFreq seconds (no matter what)
func (conn *Conn) ping() {
	tick := time.NewTicker(conn.PingFreq * second)
	for {
		select {
		case <-tick.C:
			conn.Raw(fmt.Sprintf("PING :%d", time.Nanoseconds()))
		case <-conn.cPing:
			tick.Stop()
			return
		}
	}
}

// goroutine to dispatch events for lines received on input channel
func (conn *Conn) runLoop() {
	for {
		select {
		case line := <-conn.in:
			conn.ED.Dispatch(line.Cmd, conn, line)
		case <-conn.cLoop:
			// strobe on control channel, bail out
			return
		}
	}
}

// Write a \r\n terminated line of output to the connected server,
// using Hybrid's algorithm to rate limit if conn.Flood is false.
func (conn *Conn) write(line string) {
	if !conn.Flood {
		if t := conn.rateLimit(len(line)); t != 0 {
			// sleep for the current line's time value before sending it
			conn.l.Debug("irc.rateLimit(): Flood! Sleeping for %.2f secs.",
				t.Seconds())
			<-time.After(t)
		}
	}

	if _, err := conn.io.WriteString(line + "\r\n"); err != nil {
		conn.l.Error("irc.send(): %s", err.Error())
		conn.shutdown()
		return
	}
	if err := conn.io.Flush(); err != nil {
		conn.l.Error("irc.send(): %s", err.Error())
		conn.shutdown()
		return
	}
	conn.l.Debug("-> %s", line)
}

// Implement Hybrid's flood control algorithm to rate-limit outgoing lines.
func (conn *Conn) rateLimit(chars int) time.Duration {
	// Hybrid's algorithm allows for 2 seconds per line and an additional
	// 1/120 of a second per character on that line.
	linetime := 2*time.Second + time.Duration(chars)*time.Second/120
	elapsed := time.Now().Sub(conn.lastsent)
	if conn.badness += linetime - elapsed; conn.badness < 0 {
		// negative badness times are badness...
		conn.badness = 0
	}
	conn.lastsent = time.Now()
	// If we've sent more than 10 second's worth of lines according to the
	// calculation above, then we're at risk of "Excess Flood".
	if conn.badness > 10*time.Second {
		return linetime
	}
	return 0
}

func (conn *Conn) shutdown() {
	// Guard against double-call of shutdown() if we get an error in send()
	// as calling sock.Close() will cause recv() to recieve EOF in readstring()
	if conn.Connected {
		conn.l.Info("irc.shutdown(): Disconnected from server.")
		conn.ED.Dispatch("disconnected", conn, &Line{})
		conn.Connected = false
		conn.sock.Close()
		conn.cSend <- true
		conn.cLoop <- true
		conn.cPing <- true
		// reinit datastructures ready for next connection
		// do this here rather than after runLoop()'s for due to race
		conn.initialise()
	}
}

// Dumps a load of information about the current state of the connection to a
// string for debugging state tracking and other such things.
func (conn *Conn) String() string {
	str := "GoIRC Connection\n"
	str += "----------------\n\n"
	if conn.Connected {
		str += "Connected to " + conn.Host + "\n\n"
	} else {
		str += "Not currently connected!\n\n"
	}
	str += conn.Me.String() + "\n"
	if conn.st {
		str += conn.ST.String() + "\n"
	}
	return str
}<|MERGE_RESOLUTION|>--- conflicted
+++ resolved
@@ -50,15 +50,9 @@
 	SSL       bool
 	SSLConfig *tls.Config
 
-<<<<<<< HEAD
 	// Client->server ping frequency, in seconds. Defaults to 3m.
 	PingFreq int64
 
-	// Socket timeout, in seconds. Default to 5m.
-	Timeout  int64
-
-=======
->>>>>>> e3ba7b6b
 	// Set this to true to disable flood protection and false to re-enable
 	Flood bool
 
@@ -90,24 +84,6 @@
 		return nil
 	}
 	conn := &Conn{
-<<<<<<< HEAD
-		ER:         r,
-		ED:         r,
-		l:          l,
-		st:         false,
-		in:         make(chan *Line, 32),
-		out:        make(chan string, 32),
-		cSend:      make(chan bool),
-		cLoop:      make(chan bool),
-		cPing:      make(chan bool),
-		SSL:        false,
-		SSLConfig:  nil,
-		PingFreq:	180,
-		Timeout:    300,
-		Flood:      false,
-		badness:    0,
-		lastsent:   0,
-=======
 		ER:        r,
 		ED:        r,
 		l:         l,
@@ -116,12 +92,13 @@
 		out:       make(chan string, 32),
 		cSend:     make(chan bool),
 		cLoop:     make(chan bool),
+		cPing:     make(chan bool),
 		SSL:       false,
 		SSLConfig: nil,
+		PingFreq:  180,
 		Flood:     false,
 		badness:   0,
 		lastsent:  time.Now(),
->>>>>>> e3ba7b6b
 	}
 	conn.addIntHandlers()
 	conn.Me = state.NewNick(nick, l)
