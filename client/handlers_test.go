package client

import (
	"code.google.com/p/gomock/gomock"
	"fmt"
	"github.com/fluffle/goirc/state"
	"testing"
	"time"
)

// This test performs a simple end-to-end verification of correct line parsing
// and event dispatch as well as testing the PING handler. All the other tests
// in this file will call their respective handlers synchronously, otherwise
// testing becomes more difficult.
func TestPING(t *testing.T) {
	_, s := setUp(t)
	defer s.tearDown()
	s.nc.Send("PING :1234567890")
	s.nc.Expect("PONG :1234567890")
}

// Test the handler for 001 / RPL_WELCOME
func Test001(t *testing.T) {
	c, s := setUp(t)
	defer s.tearDown()

	l := parseLine(":irc.server.org 001 test :Welcome to IRC test!ident@somehost.com")
	// Set up a handler to detect whether connected handler is called from 001
	hcon := false
<<<<<<< HEAD
	c.HandleFunc(CONNECTED, func(conn *Conn, line *Line) {
=======
	c.HandleFunc("connected", func(conn *Conn, line *Line) {
>>>>>>> b1242aa3
		hcon = true
	})

	// Call handler with a valid 001 line
	c.h_001(l)
	<-time.After(time.Millisecond)
	if !hcon {
		t.Errorf("001 handler did not dispatch connected event.")
	}

	// Check host parsed correctly
	if c.Me.Host != "somehost.com" {
		t.Errorf("Host parsing failed, host is '%s'.", c.Me.Host)
	}
}

// Test the handler for 433 / ERR_NICKNAMEINUSE
func Test433(t *testing.T) {
	c, s := setUp(t)
	defer s.tearDown()

	// Call handler with a 433 line, not triggering c.Me.Renick()
	c.h_433(parseLine(":irc.server.org 433 test new :Nickname is already in use."))
	s.nc.Expect("NICK new_")

	// In this case, we're expecting the server to send a NICK line
	if c.Me.Nick != "test" {
		t.Errorf("ReNick() called unexpectedly, Nick == '%s'.", c.Me.Nick)
	}

	// Send a line that will trigger a renick. This happens when our wanted
	// nick is unavailable during initial negotiation, so we must choose a
	// different one before the connection can proceed. No NICK line will be
	// sent by the server to confirm nick change in this case.
	s.st.EXPECT().ReNick("test", "test_")
	c.h_433(parseLine(":irc.server.org 433 test test :Nickname is already in use."))
	s.nc.Expect("NICK test_")

	// Counter-intuitively, c.Me.Nick will not change in this case. This is an
	// artifact of the test set-up, with a mocked out state tracker that
	// doesn't actually change any state. Normally, this would be fine :-)
	if c.Me.Nick != "test" {
		t.Errorf("My nick changed from '%s'.", c.Me.Nick)
	}

	// Test the code path that *doesn't* involve state tracking.
	c.st = nil
	c.h_433(parseLine(":irc.server.org 433 test test :Nickname is already in use."))
	s.nc.Expect("NICK test_")

	if c.Me.Nick != "test_" {
		t.Errorf("My nick not updated from '%s'.", c.Me.Nick)
	}
	c.st = s.st
}

// Test the handler for NICK messages when state tracking is disabled
func TestNICK(t *testing.T) {
	c, s := setUp(t)
	defer s.tearDown()

	// State tracking is enabled by default in setUp
	c.st = nil

	// Call handler with a NICK line changing "our" nick to test1.
	c.h_NICK(parseLine(":test!test@somehost.com NICK :test1"))

	// Verify that our Nick has changed
	if c.Me.Nick != "test1" {
		t.Errorf("NICK did not result in changing our nick.")
	}

	// Send a NICK line for something that isn't us.
	c.h_NICK(parseLine(":blah!moo@cows.com NICK :milk"))

	// Verify that our Nick hasn't changed
	if c.Me.Nick != "test1" {
		t.Errorf("NICK did not result in changing our nick.")
	}

	// Re-enable state tracking and send a line that *should* change nick.
	c.st = s.st
	c.h_NICK(parseLine(":test1!test@somehost.com NICK :test2"))

	// Verify that our Nick hasn't changed (should be handled by h_STNICK).
	if c.Me.Nick != "test1" {
		t.Errorf("NICK changed our nick when state tracking enabled.")
	}
}

// Test the handler for CTCP messages
func TestCTCP(t *testing.T) {
	c, s := setUp(t)
	defer s.tearDown()

	// Call handler with CTCP VERSION
	c.h_CTCP(parseLine(":blah!moo@cows.com PRIVMSG test :\001VERSION\001"))

	// Expect a version reply
	s.nc.Expect("NOTICE blah :\001VERSION powered by goirc...\001")

	// Call handler with CTCP PING
	c.h_CTCP(parseLine(":blah!moo@cows.com PRIVMSG test :\001PING 1234567890\001"))

	// Expect a ping reply
	s.nc.Expect("NOTICE blah :\001PING 1234567890\001")

	// Call handler with CTCP UNKNOWN
	c.h_CTCP(parseLine(":blah!moo@cows.com PRIVMSG test :\001UNKNOWN ctcp\001"))
}

func TestPRIVMSG(t *testing.T) {
	c, s := setUp(t)
	defer s.tearDown()

	f := func(conn *Conn, line *Line) {
		conn.Privmsg(line.Args[0], line.Args[1])
	}
	// Test legacy simpleCommands, with out the !.
	SimpleCommandRegex = `^%v(\s|$)`
	c.SimpleCommandFunc("prefix", f)

	// CommandStripNick and CommandStripPrefix are both false to begin
	c.h_PRIVMSG(parseLine(":blah!moo@cows.com PRIVMSG #foo :prefix bar"))
	s.nc.Expect("PRIVMSG #foo :prefix bar")
	// If we're not stripping off the nick, the prefix won't match.
	// This might be considered a bug, but then the library currently has a
	// poor understanding of the concept of "being addressed".
	c.h_PRIVMSG(parseLine(":blah!moo@cows.com PRIVMSG #foo :test: prefix bar"))
	s.nc.ExpectNothing()

	c.cfg.CommandStripNick = true
	c.h_PRIVMSG(parseLine(":blah!moo@cows.com PRIVMSG #foo :prefix bar"))
	s.nc.Expect("PRIVMSG #foo :prefix bar")
	c.h_PRIVMSG(parseLine(":blah!moo@cows.com PRIVMSG #foo :test: prefix bar"))
	s.nc.Expect("PRIVMSG #foo :prefix bar")

<<<<<<< HEAD
	c.SimpleCommandStripPrefix = true
=======
	c.cfg.CommandStripPrefix = true
>>>>>>> b1242aa3
	c.h_PRIVMSG(parseLine(":blah!moo@cows.com PRIVMSG #foo :prefix bar"))
	s.nc.Expect("PRIVMSG #foo :bar")
	c.h_PRIVMSG(parseLine(":blah!moo@cows.com PRIVMSG #foo :test: prefix bar"))
	s.nc.Expect("PRIVMSG #foo :bar")

	c.cfg.CommandStripNick = false
	c.h_PRIVMSG(parseLine(":blah!moo@cows.com PRIVMSG #foo :prefix bar"))
	s.nc.Expect("PRIVMSG #foo :bar")
	c.h_PRIVMSG(parseLine(":blah!moo@cows.com PRIVMSG #foo :test: prefix bar"))
	s.nc.ExpectNothing()

	// Check the various nick addressing notations that are supported.
	c.cfg.CommandStripNick = true
	for _, addr := range []string{":", ";", ",", ">", "-", ""} {
		c.h_PRIVMSG(parseLine(fmt.Sprintf(
			":blah!moo@cows.com PRIVMSG #foo :test%s prefix bar", addr)))
		s.nc.Expect("PRIVMSG #foo :bar")
		c.h_PRIVMSG(parseLine(fmt.Sprintf(
			":blah!moo@cows.com PRIVMSG #foo :test%sprefix bar", addr)))
		s.nc.ExpectNothing()
	}
	c.h_PRIVMSG(parseLine(":blah!moo@cows.com PRIVMSG #foo :test! prefix bar"))
	s.nc.ExpectNothing()

}

// Test the handler for JOIN messages
func TestJOIN(t *testing.T) {
	c, s := setUp(t)
	defer s.tearDown()

	// The state tracker should be creating a new channel in this first test
	chan1 := state.NewChannel("#test1")

	gomock.InOrder(
		s.st.EXPECT().GetChannel("#test1").Return(nil),
		s.st.EXPECT().GetNick("test").Return(c.Me),
		s.st.EXPECT().NewChannel("#test1").Return(chan1),
		s.st.EXPECT().Associate(chan1, c.Me),
	)

	// Use #test1 to test expected behaviour
	// Call handler with JOIN by test to #test1
	c.h_JOIN(parseLine(":test!test@somehost.com JOIN :#test1"))

	// Verify that the MODE and WHO commands are sent correctly
	s.nc.Expect("MODE #test1")
	s.nc.Expect("WHO #test1")

	// In this second test, we should be creating a new nick
	nick1 := state.NewNick("user1")

	gomock.InOrder(
		s.st.EXPECT().GetChannel("#test1").Return(chan1),
		s.st.EXPECT().GetNick("user1").Return(nil),
		s.st.EXPECT().NewNick("user1").Return(nick1),
		s.st.EXPECT().Associate(chan1, nick1),
	)

	// OK, now #test1 exists, JOIN another user we don't know about
	c.h_JOIN(parseLine(":user1!ident1@host1.com JOIN :#test1"))

	// Verify that the WHO command is sent correctly
	s.nc.Expect("WHO user1")

	// In this third test, we'll be pretending we know about the nick already.
	nick2 := state.NewNick("user2")
	gomock.InOrder(
		s.st.EXPECT().GetChannel("#test1").Return(chan1),
		s.st.EXPECT().GetNick("user2").Return(nick2),
		s.st.EXPECT().Associate(chan1, nick2),
	)
	c.h_JOIN(parseLine(":user2!ident2@host2.com JOIN :#test1"))

	// Test error paths
	gomock.InOrder(
		// unknown channel, unknown nick
		s.st.EXPECT().GetChannel("#test2").Return(nil),
		s.st.EXPECT().GetNick("blah").Return(nil),
		// unknown channel, known nick that isn't Me.
		s.st.EXPECT().GetChannel("#test2").Return(nil),
		s.st.EXPECT().GetNick("user2").Return(nick2),
	)
	c.h_JOIN(parseLine(":blah!moo@cows.com JOIN :#test2"))
	c.h_JOIN(parseLine(":user2!ident2@host2.com JOIN :#test2"))
}

// Test the handler for PART messages
func TestPART(t *testing.T) {
	c, s := setUp(t)
	defer s.tearDown()

	// We need some valid and associated nicks / channels to PART with.
	chan1 := state.NewChannel("#test1")
	nick1 := state.NewNick("user1")

	// PART should dissociate a nick from a channel.
	gomock.InOrder(
		s.st.EXPECT().GetChannel("#test1").Return(chan1),
		s.st.EXPECT().GetNick("user1").Return(nick1),
		s.st.EXPECT().Dissociate(chan1, nick1),
	)
	c.h_PART(parseLine(":user1!ident1@host1.com PART #test1 :Bye!"))
}

// Test the handler for KICK messages
// (this is very similar to the PART message test)
func TestKICK(t *testing.T) {
	c, s := setUp(t)
	defer s.tearDown()

	// We need some valid and associated nicks / channels to KICK.
	chan1 := state.NewChannel("#test1")
	nick1 := state.NewNick("user1")

	// KICK should dissociate a nick from a channel.
	gomock.InOrder(
		s.st.EXPECT().GetChannel("#test1").Return(chan1),
		s.st.EXPECT().GetNick("user1").Return(nick1),
		s.st.EXPECT().Dissociate(chan1, nick1),
	)
	c.h_KICK(parseLine(":test!test@somehost.com KICK #test1 user1 :Bye!"))
}

// Test the handler for QUIT messages
func TestQUIT(t *testing.T) {
	c, s := setUp(t)
	defer s.tearDown()

	// Have user1 QUIT. All possible errors handled by state tracker \o/
	s.st.EXPECT().DelNick("user1")
	c.h_QUIT(parseLine(":user1!ident1@host1.com QUIT :Bye!"))
}

// Test the handler for MODE messages
func TestMODE(t *testing.T) {
	c, s := setUp(t)
	defer s.tearDown()

	chan1 := state.NewChannel("#test1")
	nick1 := state.NewNick("user1")

	// Send a channel mode line. Inconveniently, Channel and Nick objects
	// aren't mockable with gomock as they're not interface types (and I
	// don't want them to be, writing accessors for struct fields sucks).
	// This makes testing whether ParseModes is called correctly harder.
	s.st.EXPECT().GetChannel("#test1").Return(chan1)
	c.h_MODE(parseLine(":user1!ident1@host1.com MODE #test1 +sk somekey"))
	if !chan1.Modes.Secret || chan1.Modes.Key != "somekey" {
		t.Errorf("Channel.ParseModes() not called correctly.")
	}

	// Send a nick mode line, returning Me
	gomock.InOrder(
		s.st.EXPECT().GetChannel("test").Return(nil),
		s.st.EXPECT().GetNick("test").Return(c.Me),
	)
	c.h_MODE(parseLine(":test!test@somehost.com MODE test +i"))
	if !c.Me.Modes.Invisible {
		t.Errorf("Nick.ParseModes() not called correctly.")
	}

	// Check error paths
	gomock.InOrder(
		// send a valid user mode that's not us
		s.st.EXPECT().GetChannel("user1").Return(nil),
		s.st.EXPECT().GetNick("user1").Return(nick1),
		// Send a random mode for an unknown channel
		s.st.EXPECT().GetChannel("#test2").Return(nil),
		s.st.EXPECT().GetNick("#test2").Return(nil),
	)
	c.h_MODE(parseLine(":user1!ident1@host1.com MODE user1 +w"))
	c.h_MODE(parseLine(":user1!ident1@host1.com MODE #test2 +is"))
}

// Test the handler for TOPIC messages
func TestTOPIC(t *testing.T) {
	c, s := setUp(t)
	defer s.tearDown()

	chan1 := state.NewChannel("#test1")

	// Assert that it has no topic originally
	if chan1.Topic != "" {
		t.Errorf("Test channel already has a topic.")
	}

	// Send a TOPIC line
	s.st.EXPECT().GetChannel("#test1").Return(chan1)
	c.h_TOPIC(parseLine(":user1!ident1@host1.com TOPIC #test1 :something something"))

	// Make sure the channel's topic has been changed
	if chan1.Topic != "something something" {
		t.Errorf("Topic of test channel not set correctly.")
	}

	// Check error paths -- send a topic for an unknown channel
	s.st.EXPECT().GetChannel("#test2").Return(nil)
	c.h_TOPIC(parseLine(":user1!ident1@host1.com TOPIC #test2 :dark side"))
}

// Test the handler for 311 / RPL_WHOISUSER
func Test311(t *testing.T) {
	c, s := setUp(t)
	defer s.tearDown()

	// Create user1, who we know little about
	nick1 := state.NewNick("user1")

	// Send a 311 reply
	s.st.EXPECT().GetNick("user1").Return(nick1)
	c.h_311(parseLine(":irc.server.org 311 test user1 ident1 host1.com * :name"))

	// Verify we now know more about user1
	if nick1.Ident != "ident1" ||
		nick1.Host != "host1.com" ||
		nick1.Name != "name" {
		t.Errorf("WHOIS info of user1 not set correctly.")
	}

	// Check error paths -- send a 311 for an unknown nick
	s.st.EXPECT().GetNick("user2").Return(nil)
	c.h_311(parseLine(":irc.server.org 311 test user2 ident2 host2.com * :dongs"))
}

// Test the handler for 324 / RPL_CHANNELMODEIS
func Test324(t *testing.T) {
	c, s := setUp(t)
	defer s.tearDown()

	// Create #test1, whose modes we don't know
	chan1 := state.NewChannel("#test1")

	// Send a 324 reply
	s.st.EXPECT().GetChannel("#test1").Return(chan1)
	c.h_324(parseLine(":irc.server.org 324 test #test1 +sk somekey"))
	if !chan1.Modes.Secret || chan1.Modes.Key != "somekey" {
		t.Errorf("Channel.ParseModes() not called correctly.")
	}

	// Check error paths -- send 324 for an unknown channel
	s.st.EXPECT().GetChannel("#test2").Return(nil)
	c.h_324(parseLine(":irc.server.org 324 test #test2 +pmt"))
}

// Test the handler for 332 / RPL_TOPIC
func Test332(t *testing.T) {
	c, s := setUp(t)
	defer s.tearDown()

	// Create #test1, whose topic we don't know
	chan1 := state.NewChannel("#test1")

	// Assert that it has no topic originally
	if chan1.Topic != "" {
		t.Errorf("Test channel already has a topic.")
	}

	// Send a 332 reply
	s.st.EXPECT().GetChannel("#test1").Return(chan1)
	c.h_332(parseLine(":irc.server.org 332 test #test1 :something something"))

	// Make sure the channel's topic has been changed
	if chan1.Topic != "something something" {
		t.Errorf("Topic of test channel not set correctly.")
	}

	// Check error paths -- send 332 for an unknown channel
	s.st.EXPECT().GetChannel("#test2").Return(nil)
	c.h_332(parseLine(":irc.server.org 332 test #test2 :dark side"))
}

// Test the handler for 352 / RPL_WHOREPLY
func Test352(t *testing.T) {
	c, s := setUp(t)
	defer s.tearDown()

	// Create user1, who we know little about
	nick1 := state.NewNick("user1")

	// Send a 352 reply
	s.st.EXPECT().GetNick("user1").Return(nick1)
	c.h_352(parseLine(":irc.server.org 352 test #test1 ident1 host1.com irc.server.org user1 G :0 name"))

	// Verify we now know more about user1
	if nick1.Ident != "ident1" ||
		nick1.Host != "host1.com" ||
		nick1.Name != "name" ||
		nick1.Modes.Invisible ||
		nick1.Modes.Oper {
		t.Errorf("WHO info of user1 not set correctly.")
	}

	// Check that modes are set correctly from WHOREPLY
	s.st.EXPECT().GetNick("user1").Return(nick1)
	c.h_352(parseLine(":irc.server.org 352 test #test1 ident1 host1.com irc.server.org user1 H* :0 name"))

	if !nick1.Modes.Invisible || !nick1.Modes.Oper {
		t.Errorf("WHO modes of user1 not set correctly.")
	}

	// Check error paths -- send a 352 for an unknown nick
	s.st.EXPECT().GetNick("user2").Return(nil)
	c.h_352(parseLine(":irc.server.org 352 test #test2 ident2 host2.com irc.server.org user2 G :0 fooo"))
}

// Test the handler for 353 / RPL_NAMREPLY
func Test353(t *testing.T) {
	c, s := setUp(t)
	defer s.tearDown()

	// Create #test1, whose user list we're mostly unfamiliar with
	chan1 := state.NewChannel("#test1")

	// Create maps for testing -- this is what the mock ST calls will return
	nicks := make(map[string]*state.Nick)
	privs := make(map[string]*state.ChanPrivs)

	nicks["test"] = c.Me
	privs["test"] = new(state.ChanPrivs)

	for _, n := range []string{"user1", "user2", "voice", "halfop",
		"op", "admin", "owner"} {
		nicks[n] = state.NewNick(n)
		privs[n] = new(state.ChanPrivs)
	}

	// 353 handler is called twice, so GetChannel will be called twice
	s.st.EXPECT().GetChannel("#test1").Return(chan1).Times(2)
	gomock.InOrder(
		// "test" is Me, i am known, and already on the channel
		s.st.EXPECT().GetNick("test").Return(c.Me),
		s.st.EXPECT().IsOn("#test1", "test").Return(privs["test"], true),
		// user1 is known, but not on the channel, so should be associated
		s.st.EXPECT().GetNick("user1").Return(nicks["user1"]),
		s.st.EXPECT().IsOn("#test1", "user1").Return(nil, false),
		s.st.EXPECT().Associate(chan1, nicks["user1"]).Return(privs["user1"]),
	)
	for _, n := range []string{"user2", "voice", "halfop", "op", "admin", "owner"} {
		gomock.InOrder(
			s.st.EXPECT().GetNick(n).Return(nil),
			s.st.EXPECT().NewNick(n).Return(nicks[n]),
			s.st.EXPECT().IsOn("#test1", n).Return(nil, false),
			s.st.EXPECT().Associate(chan1, nicks[n]).Return(privs[n]),
		)
	}

	// Send a couple of names replies (complete with trailing space)
	c.h_353(parseLine(":irc.server.org 353 test = #test1 :test @user1 user2 +voice "))
	c.h_353(parseLine(":irc.server.org 353 test = #test1 :%halfop @op &admin ~owner "))

	if p := privs["user2"]; p.Voice || p.HalfOp || p.Op || p.Admin || p.Owner {
		t.Errorf("353 handler incorrectly set modes on nick.")
	}

	if !privs["user1"].Op || !privs["voice"].Voice || !privs["halfop"].HalfOp ||
		!privs["op"].Op || !privs["admin"].Admin || !privs["owner"].Owner {
		t.Errorf("353 handler failed to set correct modes for nicks.")
	}

	// Check error paths -- send 353 for an unknown channel
	s.st.EXPECT().GetChannel("#test2").Return(nil)
	c.h_353(parseLine(":irc.server.org 353 test = #test2 :test ~user3"))
}

// Test the handler for 671 (unreal specific)
func Test671(t *testing.T) {
	c, s := setUp(t)
	defer s.tearDown()

	// Create user1, who should not be secure
	nick1 := state.NewNick("user1")
	if nick1.Modes.SSL {
		t.Errorf("Test nick user1 is already using SSL?")
	}

	// Send a 671 reply
	s.st.EXPECT().GetNick("user1").Return(nick1)
	c.h_671(parseLine(":irc.server.org 671 test user1 :some ignored text"))

	// Ensure user1 is now known to be on an SSL connection
	if !nick1.Modes.SSL {
		t.Errorf("Test nick user1 not using SSL?")
	}

	// Check error paths -- send a 671 for an unknown nick
	s.st.EXPECT().GetNick("user2").Return(nil)
	c.h_671(parseLine(":irc.server.org 671 test user2 :some ignored text"))
}<|MERGE_RESOLUTION|>--- conflicted
+++ resolved
@@ -27,11 +27,7 @@
 	l := parseLine(":irc.server.org 001 test :Welcome to IRC test!ident@somehost.com")
 	// Set up a handler to detect whether connected handler is called from 001
 	hcon := false
-<<<<<<< HEAD
 	c.HandleFunc(CONNECTED, func(conn *Conn, line *Line) {
-=======
-	c.HandleFunc("connected", func(conn *Conn, line *Line) {
->>>>>>> b1242aa3
 		hcon = true
 	})
 
@@ -169,11 +165,7 @@
 	c.h_PRIVMSG(parseLine(":blah!moo@cows.com PRIVMSG #foo :test: prefix bar"))
 	s.nc.Expect("PRIVMSG #foo :prefix bar")
 
-<<<<<<< HEAD
-	c.SimpleCommandStripPrefix = true
-=======
-	c.cfg.CommandStripPrefix = true
->>>>>>> b1242aa3
+	c.cfg.SimpleCommandStripPrefix = true
 	c.h_PRIVMSG(parseLine(":blah!moo@cows.com PRIVMSG #foo :prefix bar"))
 	s.nc.Expect("PRIVMSG #foo :bar")
 	c.h_PRIVMSG(parseLine(":blah!moo@cows.com PRIVMSG #foo :test: prefix bar"))
