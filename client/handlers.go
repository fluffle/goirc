package client

// this file contains the basic set of event handlers
// to manage tracking an irc connection etc.

import (
	"strings"
)

// sets up the internal event handlers to do essential IRC protocol things
var intHandlers = map[string]HandlerFunc{
<<<<<<< HEAD
	INIT:    (*Conn).h_init,
	"001":   (*Conn).h_001,
	"433":   (*Conn).h_433,
	CTCP:    (*Conn).h_CTCP,
	NICK:    (*Conn).h_NICK,
	PING:    (*Conn).h_PING,
	PRIVMSG: (*Conn).h_PRIVMSG,
=======
	"001":  (*Conn).h_001,
	"433":  (*Conn).h_433,
	"CTCP": (*Conn).h_CTCP,
	"NICK": (*Conn).h_NICK,
	"PING": (*Conn).h_PING,
>>>>>>> b1242aa3
}

func (conn *Conn) addIntHandlers() {
	for n, h := range intHandlers {
		// internal handlers are essential for the IRC client
		// to function, so we don't save their Removers here
		conn.Handle(n, h)
	}
}

// Password/User/Nick broadcast on connection.
func (conn *Conn) h_init(line *Line) {
	if conn.password != "" {
		conn.Pass(conn.password)
	}
	conn.Nick(conn.Me.Nick)
	conn.User(conn.Me.Ident, conn.Me.Name)
}

// Basic ping/pong handler
func (conn *Conn) h_PING(line *Line) {
	conn.Pong(line.Args[0])
}

// Handler to trigger a "CONNECTED" event on receipt of numeric 001
func (conn *Conn) h_001(line *Line) {
	// we're connected!
	conn.dispatch(&Line{Cmd: CONNECTED})
	// and we're being given our hostname (from the server's perspective)
	t := line.Args[len(line.Args)-1]
	if idx := strings.LastIndex(t, " "); idx != -1 {
		t = t[idx+1:]
		if idx = strings.Index(t, "@"); idx != -1 {
			conn.Me.Host = t[idx+1:]
		}
	}
}

// XXX: do we need 005 protocol support message parsing here?
// probably in the future, but I can't quite be arsed yet.
/*
	:irc.pl0rt.org 005 GoTest CMDS=KNOCK,MAP,DCCALLOW,USERIP UHNAMES NAMESX SAFELIST HCN MAXCHANNELS=20 CHANLIMIT=#:20 MAXLIST=b:60,e:60,I:60 NICKLEN=30 CHANNELLEN=32 TOPICLEN=307 KICKLEN=307 AWAYLEN=307 :are supported by this server
	:irc.pl0rt.org 005 GoTest MAXTARGETS=20 WALLCHOPS WATCH=128 WATCHOPTS=A SILENCE=15 MODES=12 CHANTYPES=# PREFIX=(qaohv)~&@%+ CHANMODES=beI,kfL,lj,psmntirRcOAQKVCuzNSMT NETWORK=bb101.net CASEMAPPING=ascii EXTBAN=~,cqnr ELIST=MNUCT :are supported by this server
	:irc.pl0rt.org 005 GoTest STATUSMSG=~&@%+ EXCEPTS INVEX :are supported by this server
*/

// Handler to deal with "433 :Nickname already in use"
func (conn *Conn) h_433(line *Line) {
	// Args[1] is the new nick we were attempting to acquire
	neu := conn.cfg.NewNick(line.Args[1])
	conn.Nick(neu)
	// if this is happening before we're properly connected (i.e. the nick
	// we sent in the initial NICK command is in use) we will not receive
	// a NICK message to confirm our change of nick, so ReNick here...
	if line.Args[1] == conn.Me.Nick {
		if conn.st != nil {
			conn.st.ReNick(conn.Me.Nick, neu)
		} else {
			conn.Me.Nick = neu
		}
	}
}

// Handle VERSION requests and CTCP PING
func (conn *Conn) h_CTCP(line *Line) {
	if line.Args[0] == VERSION {
		conn.CtcpReply(line.Nick, VERSION, "powered by goirc...")
	} else if line.Args[0] == PING {
		conn.CtcpReply(line.Nick, PING, line.Args[2])
	}
}

// Handle updating our own NICK if we're not using the state tracker
func (conn *Conn) h_NICK(line *Line) {
	if conn.st == nil && line.Nick == conn.Me.Nick {
		conn.Me.Nick = line.Args[0]
	}
}

// Handle PRIVMSGs that trigger Commands
func (conn *Conn) h_PRIVMSG(line *Line) {
<<<<<<< HEAD
	text := line.Message()
	if conn.CommandStripNick && strings.HasPrefix(text, conn.Me.Nick) {
=======
	txt := line.Args[1]
	if conn.cfg.CommandStripNick && strings.HasPrefix(txt, conn.Me.Nick) {
>>>>>>> b1242aa3
		// Look for '^${nick}[:;>,-]? '
		l := len(conn.Me.Nick)
		switch text[l] {
		case ':', ';', '>', ',', '-':
			l++
		}
		if text[l] == ' ' {
			text = strings.TrimSpace(text[l:])
		}
<<<<<<< HEAD
=======
	}
	cmd, l := conn.cmdMatch(txt)
	if cmd == nil {
		return
	}
	if conn.cfg.CommandStripPrefix {
		txt = strings.TrimSpace(txt[l:])
	}
	if txt != line.Args[1] {
>>>>>>> b1242aa3
		line = line.Copy()
		line.Args[1] = text
	}
	conn.command(line)
}<|MERGE_RESOLUTION|>--- conflicted
+++ resolved
@@ -9,21 +9,13 @@
 
 // sets up the internal event handlers to do essential IRC protocol things
 var intHandlers = map[string]HandlerFunc{
-<<<<<<< HEAD
-	INIT:    (*Conn).h_init,
-	"001":   (*Conn).h_001,
-	"433":   (*Conn).h_433,
-	CTCP:    (*Conn).h_CTCP,
-	NICK:    (*Conn).h_NICK,
-	PING:    (*Conn).h_PING,
-	PRIVMSG: (*Conn).h_PRIVMSG,
-=======
-	"001":  (*Conn).h_001,
-	"433":  (*Conn).h_433,
-	"CTCP": (*Conn).h_CTCP,
-	"NICK": (*Conn).h_NICK,
-	"PING": (*Conn).h_PING,
->>>>>>> b1242aa3
+	REGISTER: (*Conn).h_REGISTER,
+	"001":    (*Conn).h_001,
+	"433":    (*Conn).h_433,
+	CTCP:     (*Conn).h_CTCP,
+	NICK:     (*Conn).h_NICK,
+	PING:     (*Conn).h_PING,
+	PRIVMSG:  (*Conn).h_PRIVMSG,
 }
 
 func (conn *Conn) addIntHandlers() {
@@ -34,18 +26,18 @@
 	}
 }
 
-// Password/User/Nick broadcast on connection.
-func (conn *Conn) h_init(line *Line) {
-	if conn.password != "" {
-		conn.Pass(conn.password)
-	}
-	conn.Nick(conn.Me.Nick)
-	conn.User(conn.Me.Ident, conn.Me.Name)
-}
-
 // Basic ping/pong handler
 func (conn *Conn) h_PING(line *Line) {
 	conn.Pong(line.Args[0])
+}
+
+// Handler for initial registration with server once tcp connection is made.
+func (conn *Conn) h_REGISTER(line *Line) {
+	if conn.cfg.Pass != "" {
+		conn.Pass(conn.cfg.Pass)
+	}
+	conn.Nick(conn.cfg.Me.Nick)
+	conn.User(conn.cfg.Me.Ident, conn.cfg.Me.Name)
 }
 
 // Handler to trigger a "CONNECTED" event on receipt of numeric 001
@@ -98,20 +90,15 @@
 
 // Handle updating our own NICK if we're not using the state tracker
 func (conn *Conn) h_NICK(line *Line) {
-	if conn.st == nil && line.Nick == conn.Me.Nick {
-		conn.Me.Nick = line.Args[0]
+	if conn.st == nil && line.Nick == conn.cfg.Me.Nick {
+		conn.cfg.Me.Nick = line.Args[0]
 	}
 }
 
 // Handle PRIVMSGs that trigger Commands
 func (conn *Conn) h_PRIVMSG(line *Line) {
-<<<<<<< HEAD
 	text := line.Message()
-	if conn.CommandStripNick && strings.HasPrefix(text, conn.Me.Nick) {
-=======
-	txt := line.Args[1]
-	if conn.cfg.CommandStripNick && strings.HasPrefix(txt, conn.Me.Nick) {
->>>>>>> b1242aa3
+	if conn.cfg.CommandStripNick && strings.HasPrefix(text, conn.Me.Nick) {
 		// Look for '^${nick}[:;>,-]? '
 		l := len(conn.Me.Nick)
 		switch text[l] {
@@ -121,18 +108,6 @@
 		if text[l] == ' ' {
 			text = strings.TrimSpace(text[l:])
 		}
-<<<<<<< HEAD
-=======
-	}
-	cmd, l := conn.cmdMatch(txt)
-	if cmd == nil {
-		return
-	}
-	if conn.cfg.CommandStripPrefix {
-		txt = strings.TrimSpace(txt[l:])
-	}
-	if txt != line.Args[1] {
->>>>>>> b1242aa3
 		line = line.Copy()
 		line.Args[1] = text
 	}
