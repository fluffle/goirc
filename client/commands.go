package client

import "strings"

const (
	REGISTER     = "REGISTER"
	CONNECTED    = "CONNECTED"
	DISCONNECTED = "DISCONNECTED"
	ACTION       = "ACTION"
	AWAY         = "AWAY"
	CTCP         = "CTCP"
	CTCPREPLY    = "CTCPREPLY"
	INVITE       = "INVITE"
	JOIN         = "JOIN"
	KICK         = "KICK"
	MODE         = "MODE"
	NICK         = "NICK"
	NOTICE       = "NOTICE"
	OPER         = "OPER"
	PART         = "PART"
	PASS         = "PASS"
	PING         = "PING"
	PONG         = "PONG"
	PRIVMSG      = "PRIVMSG"
	QUIT         = "QUIT"
	TOPIC        = "TOPIC"
	USER         = "USER"
	VERSION      = "VERSION"
	WHO          = "WHO"
	WHOIS        = "WHOIS"
)

// this file contains the various commands you can
// send to the server using an Conn connection

// This could be a lot less ugly with the ability to manipulate
// the symbol table and add methods/functions on the fly
// [ CMD, FMT, FMTARGS ] etc.

func cutNewLines(s string) string {
	r := strings.SplitN(s, "\\r", 2)
	r = strings.SplitN(r[0], "\\n", 2)
	return r[0]
}

// Raw() sends a raw line to the server, should really only be used for
// debugging purposes but may well come in handy.
func (conn *Conn) Raw(rawline string) {
	// Avoid command injection by enforcing one command per line.
	conn.out <- cutNewLines(rawline)
}

// Pass() sends a PASS command to the server
<<<<<<< HEAD
func (conn *Conn) Pass(password string) { conn.Raw("PASS " + password) }

// Nick() sends a NICK command to the server
func (conn *Conn) Nick(nick string) { conn.Raw("NICK " + nick) }

// User() sends a USER command to the server
func (conn *Conn) User(ident, name string) {
	conn.Raw("USER " + ident + " 12 * :" + name)
}

// Join() sends a JOIN command to the server
func (conn *Conn) Join(channel string) { conn.Raw("JOIN " + channel) }
=======
func (conn *Conn) Pass(password string) { conn.out <- PASS + " " + password }

// Nick() sends a NICK command to the server
func (conn *Conn) Nick(nick string) { conn.out <- NICK + " " + nick }

// User() sends a USER command to the server
func (conn *Conn) User(ident, name string) {
	conn.out <- USER + " " + ident + " 12 * :" + name
}

// Join() sends a JOIN command to the server
func (conn *Conn) Join(channel string) { conn.out <- JOIN + " " + channel }
>>>>>>> 970a4aaa

// Part() sends a PART command to the server with an optional part message
func (conn *Conn) Part(channel string, message ...string) {
	msg := strings.Join(message, " ")
	if msg != "" {
		msg = " :" + msg
	}
<<<<<<< HEAD
	conn.Raw("PART " + channel + msg)
=======
	conn.out <- PART + " " + channel + msg
>>>>>>> 970a4aaa
}

// Kick() sends a KICK command to remove a nick from a channel
func (conn *Conn) Kick(channel, nick string, message ...string) {
	msg := strings.Join(message, " ")
	if msg != "" {
		msg = " :" + msg
	}
<<<<<<< HEAD
	conn.Raw("KICK " + channel + " " + nick + msg)
=======
	conn.out <- KICK + " " + channel + " " + nick + msg
>>>>>>> 970a4aaa
}

// Quit() sends a QUIT command to the server with an optional quit message
func (conn *Conn) Quit(message ...string) {
	msg := strings.Join(message, " ")
	if msg == "" {
		msg = conn.cfg.QuitMessage
	}
<<<<<<< HEAD
	conn.Raw("QUIT :" + msg)
}

// Whois() sends a WHOIS command to the server
func (conn *Conn) Whois(nick string) { conn.Raw("WHOIS " + nick) }

//Who() sends a WHO command to the server
func (conn *Conn) Who(nick string) { conn.Raw("WHO " + nick) }

// Privmsg() sends a PRIVMSG to the target t
func (conn *Conn) Privmsg(t, msg string) { conn.Raw("PRIVMSG " + t + " :" + msg) }

// Notice() sends a NOTICE to the target t
func (conn *Conn) Notice(t, msg string) { conn.Raw("NOTICE " + t + " :" + msg) }
=======
	conn.out <- QUIT + " :" + msg
}

// Whois() sends a WHOIS command to the server
func (conn *Conn) Whois(nick string) { conn.out <- WHOIS + " " + nick }

//Who() sends a WHO command to the server
func (conn *Conn) Who(nick string) { conn.out <- WHO + " " + nick }

// Privmsg() sends a PRIVMSG to the target t
func (conn *Conn) Privmsg(t, msg string) { conn.out <- PRIVMSG + " " + t + " :" + msg }

// Notice() sends a NOTICE to the target t
func (conn *Conn) Notice(t, msg string) { conn.out <- NOTICE + " " + t + " :" + msg }
>>>>>>> 970a4aaa

// Ctcp() sends a (generic) CTCP message to the target t
// with an optional argument
func (conn *Conn) Ctcp(t, ctcp string, arg ...string) {
	msg := strings.Join(arg, " ")
	if msg != "" {
		msg = " " + msg
	}
	conn.Privmsg(t, "\001"+strings.ToUpper(ctcp)+msg+"\001")
}

// CtcpReply() sends a generic CTCP reply to the target t
// with an optional argument
func (conn *Conn) CtcpReply(t, ctcp string, arg ...string) {
	msg := strings.Join(arg, " ")
	if msg != "" {
		msg = " " + msg
	}
	conn.Notice(t, "\001"+strings.ToUpper(ctcp)+msg+"\001")
}

// Version() sends a CTCP "VERSION" to the target t
func (conn *Conn) Version(t string) { conn.Ctcp(t, VERSION) }

// Action() sends a CTCP "ACTION" to the target t
func (conn *Conn) Action(t, msg string) { conn.Ctcp(t, ACTION, msg) }

// Topic() sends a TOPIC command to the channel
//   Topic(channel) retrieves the current channel topic (see "332" handler)
//   Topic(channel, topic) sets the topic for the channel
func (conn *Conn) Topic(channel string, topic ...string) {
	t := strings.Join(topic, " ")
	if t != "" {
		t = " :" + t
	}
<<<<<<< HEAD
	conn.Raw("TOPIC " + channel + t)
=======
	conn.out <- TOPIC + " " + channel + t
>>>>>>> 970a4aaa
}

// Mode() sends a MODE command to the server. This one can get complicated if
// we try to be too clever, so it's deliberately simple:
//   Mode(t) retrieves the user or channel modes for target t
//   Mode(t, "modestring") sets user or channel modes for target t, where...
//     modestring == e.g. "+o <nick>" or "+ntk <key>" or "-is"
// This means you'll need to do your own mode work. It may be linked in with
// the state tracking and ChanMode/NickMode/ChanPrivs objects later...
func (conn *Conn) Mode(t string, modestring ...string) {
	mode := strings.Join(modestring, " ")
	if mode != "" {
		mode = " " + mode
	}
<<<<<<< HEAD
	conn.Raw("MODE " + t + mode)
=======
	conn.out <- MODE + " " + t + mode
>>>>>>> 970a4aaa
}

// Away() sends an AWAY command to the server
//   Away() resets away status
//   Away(message) sets away with the given message
func (conn *Conn) Away(message ...string) {
	msg := strings.Join(message, " ")
	if msg != "" {
		msg = " :" + msg
	}
<<<<<<< HEAD
	conn.Raw("AWAY" + msg)
}

// Invite() sends an INVITE command to the server
func (conn *Conn) Invite(nick, channel string) {
	conn.Raw("INVITE " + nick + " " + channel)
}

// Oper() sends an OPER command to the server
func (conn *Conn) Oper(user, pass string) {
	conn.Raw("OPER " + user + " " + pass)
}
=======
	conn.out <- AWAY + msg
}

// Invite() sends an INVITE command to the server
func (conn *Conn) Invite(nick, channel string) { conn.out <- INVITE + " " + nick + " " + channel }

// Oper() sends an OPER command to the server
func (conn *Conn) Oper(user, pass string) { conn.out <- OPER + " " + user + " " + pass }

// Ping() sends a PING command to the server
// A PONG response is to be expected afterwards
func (conn *Conn) Ping(message string) { conn.out <- PING + " :" + message }

// Pong() sends a PONG command to the server
func (conn *Conn) Pong(message string) { conn.out <- PONG + " :" + message }
>>>>>>> 970a4aaa
<|MERGE_RESOLUTION|>--- conflicted
+++ resolved
@@ -51,33 +51,18 @@
 }
 
 // Pass() sends a PASS command to the server
-<<<<<<< HEAD
-func (conn *Conn) Pass(password string) { conn.Raw("PASS " + password) }
+func (conn *Conn) Pass(password string) { conn.Raw(PASS + " " + password) }
 
 // Nick() sends a NICK command to the server
-func (conn *Conn) Nick(nick string) { conn.Raw("NICK " + nick) }
+func (conn *Conn) Nick(nick string) { conn.Raw(NICK + " " + nick) }
 
 // User() sends a USER command to the server
 func (conn *Conn) User(ident, name string) {
-	conn.Raw("USER " + ident + " 12 * :" + name)
+	conn.Raw(USER + " " + ident + " 12 * :" + name)
 }
 
 // Join() sends a JOIN command to the server
-func (conn *Conn) Join(channel string) { conn.Raw("JOIN " + channel) }
-=======
-func (conn *Conn) Pass(password string) { conn.out <- PASS + " " + password }
-
-// Nick() sends a NICK command to the server
-func (conn *Conn) Nick(nick string) { conn.out <- NICK + " " + nick }
-
-// User() sends a USER command to the server
-func (conn *Conn) User(ident, name string) {
-	conn.out <- USER + " " + ident + " 12 * :" + name
-}
-
-// Join() sends a JOIN command to the server
-func (conn *Conn) Join(channel string) { conn.out <- JOIN + " " + channel }
->>>>>>> 970a4aaa
+func (conn *Conn) Join(channel string) { conn.Raw(JOIN + " " + channel) }
 
 // Part() sends a PART command to the server with an optional part message
 func (conn *Conn) Part(channel string, message ...string) {
@@ -85,11 +70,7 @@
 	if msg != "" {
 		msg = " :" + msg
 	}
-<<<<<<< HEAD
-	conn.Raw("PART " + channel + msg)
-=======
-	conn.out <- PART + " " + channel + msg
->>>>>>> 970a4aaa
+	conn.Raw(PART + " " + channel + msg)
 }
 
 // Kick() sends a KICK command to remove a nick from a channel
@@ -98,11 +79,7 @@
 	if msg != "" {
 		msg = " :" + msg
 	}
-<<<<<<< HEAD
-	conn.Raw("KICK " + channel + " " + nick + msg)
-=======
-	conn.out <- KICK + " " + channel + " " + nick + msg
->>>>>>> 970a4aaa
+	conn.Raw(KICK + " " + channel + " " + nick + msg)
 }
 
 // Quit() sends a QUIT command to the server with an optional quit message
@@ -111,37 +88,20 @@
 	if msg == "" {
 		msg = conn.cfg.QuitMessage
 	}
-<<<<<<< HEAD
-	conn.Raw("QUIT :" + msg)
+	conn.Raw(QUIT + " :" + msg)
 }
 
 // Whois() sends a WHOIS command to the server
-func (conn *Conn) Whois(nick string) { conn.Raw("WHOIS " + nick) }
+func (conn *Conn) Whois(nick string) { conn.Raw(WHOIS + " " + nick) }
 
 //Who() sends a WHO command to the server
-func (conn *Conn) Who(nick string) { conn.Raw("WHO " + nick) }
+func (conn *Conn) Who(nick string) { conn.Raw(WHO + " " + nick) }
 
 // Privmsg() sends a PRIVMSG to the target t
-func (conn *Conn) Privmsg(t, msg string) { conn.Raw("PRIVMSG " + t + " :" + msg) }
+func (conn *Conn) Privmsg(t, msg string) { conn.Raw(PRIVMSG + " " + t + " :" + msg) }
 
 // Notice() sends a NOTICE to the target t
-func (conn *Conn) Notice(t, msg string) { conn.Raw("NOTICE " + t + " :" + msg) }
-=======
-	conn.out <- QUIT + " :" + msg
-}
-
-// Whois() sends a WHOIS command to the server
-func (conn *Conn) Whois(nick string) { conn.out <- WHOIS + " " + nick }
-
-//Who() sends a WHO command to the server
-func (conn *Conn) Who(nick string) { conn.out <- WHO + " " + nick }
-
-// Privmsg() sends a PRIVMSG to the target t
-func (conn *Conn) Privmsg(t, msg string) { conn.out <- PRIVMSG + " " + t + " :" + msg }
-
-// Notice() sends a NOTICE to the target t
-func (conn *Conn) Notice(t, msg string) { conn.out <- NOTICE + " " + t + " :" + msg }
->>>>>>> 970a4aaa
+func (conn *Conn) Notice(t, msg string) { conn.Raw(NOTICE + " " + t + " :" + msg) }
 
 // Ctcp() sends a (generic) CTCP message to the target t
 // with an optional argument
@@ -177,11 +137,7 @@
 	if t != "" {
 		t = " :" + t
 	}
-<<<<<<< HEAD
-	conn.Raw("TOPIC " + channel + t)
-=======
-	conn.out <- TOPIC + " " + channel + t
->>>>>>> 970a4aaa
+	conn.Raw(TOPIC + " " + channel + t)
 }
 
 // Mode() sends a MODE command to the server. This one can get complicated if
@@ -196,11 +152,7 @@
 	if mode != "" {
 		mode = " " + mode
 	}
-<<<<<<< HEAD
-	conn.Raw("MODE " + t + mode)
-=======
-	conn.out <- MODE + " " + t + mode
->>>>>>> 970a4aaa
+	conn.Raw(MODE + " " + t + mode)
 }
 
 // Away() sends an AWAY command to the server
@@ -211,33 +163,20 @@
 	if msg != "" {
 		msg = " :" + msg
 	}
-<<<<<<< HEAD
-	conn.Raw("AWAY" + msg)
+	conn.Raw(AWAY + msg)
 }
 
 // Invite() sends an INVITE command to the server
 func (conn *Conn) Invite(nick, channel string) {
-	conn.Raw("INVITE " + nick + " " + channel)
+	conn.Raw(INVITE + " " + nick + " " + channel)
 }
 
 // Oper() sends an OPER command to the server
-func (conn *Conn) Oper(user, pass string) {
-	conn.Raw("OPER " + user + " " + pass)
-}
-=======
-	conn.out <- AWAY + msg
-}
-
-// Invite() sends an INVITE command to the server
-func (conn *Conn) Invite(nick, channel string) { conn.out <- INVITE + " " + nick + " " + channel }
-
-// Oper() sends an OPER command to the server
-func (conn *Conn) Oper(user, pass string) { conn.out <- OPER + " " + user + " " + pass }
+func (conn *Conn) Oper(user, pass string) { conn.Raw(OPER + " " + user + " " + pass) }
 
 // Ping() sends a PING command to the server
 // A PONG response is to be expected afterwards
-func (conn *Conn) Ping(message string) { conn.out <- PING + " :" + message }
+func (conn *Conn) Ping(message string) { conn.Raw(PING + " :" + message) }
 
 // Pong() sends a PONG command to the server
-func (conn *Conn) Pong(message string) { conn.out <- PONG + " :" + message }
->>>>>>> 970a4aaa
+func (conn *Conn) Pong(message string) { conn.Raw(PONG + " :" + message) }