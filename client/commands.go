package client

import "strings"

const (
	REGISTER     = "REGISTER"
	CONNECTED    = "CONNECTED"
	DISCONNECTED = "DISCONNECTED"
	ACTION       = "ACTION"
	AWAY         = "AWAY"
	CTCP         = "CTCP"
	CTCPREPLY    = "CTCPREPLY"
	INVITE       = "INVITE"
	JOIN         = "JOIN"
	KICK         = "KICK"
	MODE         = "MODE"
	NICK         = "NICK"
	NOTICE       = "NOTICE"
	OPER         = "OPER"
	PART         = "PART"
	PASS         = "PASS"
	PING         = "PING"
	PONG         = "PONG"
	PRIVMSG      = "PRIVMSG"
	QUIT         = "QUIT"
	TOPIC        = "TOPIC"
	USER         = "USER"
	VERSION      = "VERSION"
	VHOST        = "VHOST"
	WHO          = "WHO"
	WHOIS        = "WHOIS"
	defaultSplit = 450
)

// cutNewLines() pares down a string to the part before the first "\r" or "\n".
func cutNewLines(s string) string {
	r := strings.SplitN(s, "\r", 2)
	r = strings.SplitN(r[0], "\n", 2)
	return r[0]
}

// indexFragment looks for the last sentence split-point (defined as one of
// the punctuation characters .:;,!?"' followed by a space) in the string s
// and returns the index in the string after that split-point. If no split-
// point is found it returns the index after the last space in s, or -1.
func indexFragment(s string) int {
	max := -1
	for _, sep := range []string{". ", ": ", "; ", ", ", "! ", "? ", "\" ", "' "} {
		if idx := strings.LastIndex(s, sep); idx > max {
			max = idx
		}
	}
	if max > 0 {
		return max + 2
	}
	if idx := strings.LastIndex(s, " "); idx > 0 {
		return idx + 1
	}
	return -1
}

// splitMessage splits a message > splitLen chars at:
//   1. the end of the last sentence fragment before splitLen
//   2. the end of the last word before splitLen
//   3. splitLen itself
func splitMessage(msg string, splitLen int) (msgs []string) {
	// This is quite short ;-)
<<<<<<< HEAD
	if splitLen < 10 {
		splitLen = defaultSplit
=======
	if splitLen < 13 {
		splitLen = 13
>>>>>>> 09f0447b
	}
	for len(msg) > splitLen {
		idx := indexFragment(msg[:splitLen-3])
		if idx < 0 {
			idx = splitLen - 3
		}
		msgs = append(msgs, msg[:idx] + "...")
		msg = msg[idx:]
	}
	return append(msgs, msg)
}

// Raw sends a raw line to the server, should really only be used for
// debugging purposes but may well come in handy.
func (conn *Conn) Raw(rawline string) {
	// Avoid command injection by enforcing one command per line.
	conn.out <- cutNewLines(rawline)
}

// Pass sends a PASS command to the server.
//     PASS password
func (conn *Conn) Pass(password string) { conn.Raw(PASS + " " + password) }

// Nick sends a NICK command to the server.
//     NICK nick
func (conn *Conn) Nick(nick string) { conn.Raw(NICK + " " + nick) }

// User sends a USER command to the server.
//     USER ident 12 * :name
func (conn *Conn) User(ident, name string) {
	conn.Raw(USER + " " + ident + " 12 * :" + name)
}

// Join sends a JOIN command to the server with an optional key.
//     JOIN channel [key]
func (conn *Conn) Join(channel string, key ...string) {
	k := ""
	if len(key) > 0 {
		k = " " + key[0]
	}
	conn.Raw(JOIN + " " + channel + k)
}

// Part sends a PART command to the server with an optional part message.
//     PART channel [:message]
func (conn *Conn) Part(channel string, message ...string) {
	msg := strings.Join(message, " ")
	if msg != "" {
		msg = " :" + msg
	}
	conn.Raw(PART + " " + channel + msg)
}

// Kick sends a KICK command to remove a nick from a channel.
//     KICK channel nick [:message]
func (conn *Conn) Kick(channel, nick string, message ...string) {
	msg := strings.Join(message, " ")
	if msg != "" {
		msg = " :" + msg
	}
	conn.Raw(KICK + " " + channel + " " + nick + msg)
}

// Quit sends a QUIT command to the server with an optional quit message.
//     QUIT [:message]
func (conn *Conn) Quit(message ...string) {
	msg := strings.Join(message, " ")
	if msg == "" {
		msg = conn.cfg.QuitMessage
	}
	conn.Raw(QUIT + " :" + msg)
}

// Whois sends a WHOIS command to the server.
//     WHOIS nick
func (conn *Conn) Whois(nick string) { conn.Raw(WHOIS + " " + nick) }

// Who sends a WHO command to the server.
//     WHO nick
func (conn *Conn) Who(nick string) { conn.Raw(WHO + " " + nick) }

// Privmsg sends a PRIVMSG to the target nick or channel t.
// If msg is longer than Config.SplitLen characters, multiple PRIVMSGs
// will be sent to the target containing sequential parts of msg.
//     PRIVMSG t :msg
func (conn *Conn) Privmsg(t, msg string) {
	for _, s := range splitMessage(msg, conn.cfg.SplitLen) {
		conn.Raw(PRIVMSG + " " + t + " :" + s)
	}
}

// Notice sends a NOTICE to the target nick or channel t.
// If msg is longer than Config.SplitLen characters, multiple NOTICEs
// will be sent to the target containing sequential parts of msg.
//     NOTICE t :msg
func (conn *Conn) Notice(t, msg string) {
	for _, s := range splitMessage(msg, conn.cfg.SplitLen) {
		conn.Raw(NOTICE + " " + t + " :" + s)
	}
}

// Ctcp sends a (generic) CTCP message to the target nick
// or channel t, with an optional argument.
//     PRIVMSG t :\001CTCP arg\001
func (conn *Conn) Ctcp(t, ctcp string, arg ...string) {
	// We need to split again here to ensure
	for _, s := range splitMessage(strings.Join(arg, " "), conn.cfg.SplitLen) {
		if s != "" {
			s = " " + s
		}
		// Using Raw rather than PRIVMSG here to avoid double-split problems.
		conn.Raw(PRIVMSG + " " + t + " :\001" + strings.ToUpper(ctcp) + s + "\001")
	}
}

// CtcpReply sends a (generic) CTCP reply to the target nick
// or channel t, with an optional argument.
//     NOTICE t :\001CTCP arg\001
func (conn *Conn) CtcpReply(t, ctcp string, arg ...string) {
	for _, s := range splitMessage(strings.Join(arg, " "), conn.cfg.SplitLen) {
		if s != "" {
			s = " " + s
		}
		// Using Raw rather than NOTICE here to avoid double-split problems.
		conn.Raw(NOTICE + " " + t + " :\001" + strings.ToUpper(ctcp) + s + "\001")
	}
}

// Version sends a CTCP "VERSION" to the target nick or channel t.
func (conn *Conn) Version(t string) { conn.Ctcp(t, VERSION) }

// Action sends a CTCP "ACTION" to the target nick or channel t.
func (conn *Conn) Action(t, msg string) { conn.Ctcp(t, ACTION, msg) }

// Topic() sends a TOPIC command for a channel.
// If no topic is provided this requests that a 332 response is sent by the
// server for that channel, which can then be handled to retrieve the current
// channel topic. If a topic is provided the channel's topic will be set.
//     TOPIC channel
//     TOPIC channel :topic
func (conn *Conn) Topic(channel string, topic ...string) {
	t := strings.Join(topic, " ")
	if t != "" {
		t = " :" + t
	}
	conn.Raw(TOPIC + " " + channel + t)
}

// Mode sends a MODE command for a target nick or channel t.
// If no mode strings are provided this requests that a 324 response is sent
// by the server for the target. Otherwise the mode strings are concatenated
// with spaces and sent to the server. This allows e.g.
//     conn.Mode("#channel", "+nsk", "mykey")
//
//     MODE t
//     MODE t modestring
func (conn *Conn) Mode(t string, modestring ...string) {
	mode := strings.Join(modestring, " ")
	if mode != "" {
		mode = " " + mode
	}
	conn.Raw(MODE + " " + t + mode)
}

// Away sends an AWAY command to the server.
// If a message is provided it sets the client's away status with that message,
// otherwise it resets the client's away status.
//     AWAY
//     AWAY :message
func (conn *Conn) Away(message ...string) {
	msg := strings.Join(message, " ")
	if msg != "" {
		msg = " :" + msg
	}
	conn.Raw(AWAY + msg)
}

// Invite sends an INVITE command to the server.
//     INVITE nick channel
func (conn *Conn) Invite(nick, channel string) {
	conn.Raw(INVITE + " " + nick + " " + channel)
}

// Oper sends an OPER command to the server.
//     OPER user pass
func (conn *Conn) Oper(user, pass string) { conn.Raw(OPER + " " + user + " " + pass) }

// VHost sends a VHOST command to the server.
//     VHOST user pass
func (conn *Conn) VHost(user, pass string) { conn.Raw(VHOST + " " + user + " " + pass) }

// Ping sends a PING command to the server, which should PONG.
//     PING :message
func (conn *Conn) Ping(message string) { conn.Raw(PING + " :" + message) }

// Pong sends a PONG command to the server.
//     PONG :message
func (conn *Conn) Pong(message string) { conn.Raw(PONG + " :" + message) }<|MERGE_RESOLUTION|>--- conflicted
+++ resolved
@@ -65,13 +65,8 @@
 //   3. splitLen itself
 func splitMessage(msg string, splitLen int) (msgs []string) {
 	// This is quite short ;-)
-<<<<<<< HEAD
-	if splitLen < 10 {
+	if splitLen < 13 {
 		splitLen = defaultSplit
-=======
-	if splitLen < 13 {
-		splitLen = 13
->>>>>>> 09f0447b
 	}
 	for len(msg) > splitLen {
 		idx := indexFragment(msg[:splitLen-3])
