--- conflicted
+++ resolved
@@ -224,15 +224,9 @@
 	conn.handlers.dispatch(conn, line)
 }
 
-<<<<<<< HEAD
-func (conn *Conn) command(line *Line) Handler {
-	return conn.commands.match(line.Message())
-=======
 func (conn *Conn) command(line *Line) {
-	command := conn.commands.match(strings.ToLower(line.Message()))
+	command := conn.commands.match(line.Message())
 	if command != nil {
 		go command.Handle(conn, line)
 	}
-
->>>>>>> 8007846d
 }